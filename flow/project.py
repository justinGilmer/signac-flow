--- conflicted
+++ resolved
@@ -57,19 +57,6 @@
     return manage.update_status(* args)
 
 
-<<<<<<< HEAD
-def label(func):
-    func._label = True
-    return func
-
-
-def staticlabel(func):
-    return staticmethod(label(func))
-
-
-def classlabel(func):
-    return classmethod(label(func))
-=======
 class label(object):
 
     def __init__(self, name=None):
@@ -92,7 +79,6 @@
 
     def __call__(self, func):
         return classmethod(super(classlabel, self).__call__(func))
->>>>>>> d9ea94ad
 
 
 def _is_label_func(func):
@@ -727,15 +713,9 @@
             if hasattr(label, '__func__'):
                 label = getattr(cls, label.__func__.__name__)
                 if label(job):
-<<<<<<< HEAD
-                    yield label.__name__
-            elif label(cls, job):
-                yield label.__name__
-=======
                     yield getattr(label, '_label_name', label.__name__)
             elif label(cls, job):
                 yield getattr(label, '_label_name', label.__name__)
->>>>>>> d9ea94ad
 
     def classify(self, job):
         """Generator function which yields labels for job.
