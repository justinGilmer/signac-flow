--- conflicted
+++ resolved
@@ -3031,12 +3031,8 @@
 
 def _run_with_serialization(loads, project, operation):
     """Invoke the _fork() method on a serialized project instance."""
-<<<<<<< HEAD
-    loads(project)._run(loads(operation))
-=======
     project = loads(project)
-    project._fork(project._loads_op(operation))
->>>>>>> 5ed924fe
+    project._run(project._loads_op(operation))
 
 
 ###
