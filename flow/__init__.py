# Copyright (c) 2017 The Regents of the University of Michigan
# All rights reserved.
# This software is licensed under the BSD 3-Clause License.
"""Workflow management based on the signac framework.

The signac-flow package provides the basic infrastructure to easily
configure and implement a workflow to operate on a signac_ data space.

.. _signac: https://signac.readthedocs.io
"""
from . import environment
from . import scheduler
from . import manage
from . import errors
from .project import FlowProject
from .project import JobOperation
from .project import label
from .project import classlabel
from .project import staticlabel
from .environment import get_environment
from .operations import run
from .operations import redirect_log

<<<<<<< HEAD

__version__ = '0.5.dev0'
=======
__version__ = '0.4.2'
>>>>>>> 7e58a71b

__all__ = [
    'environment',
    'scheduler',
    'manage',
    'errors',
    'FlowProject',
    'JobOperation',
    'label',
    'classlabel',
    'staticlabel',
    'get_environment',
    'run',
    'redirect_log',
    ]<|MERGE_RESOLUTION|>--- conflicted
+++ resolved
@@ -21,12 +21,7 @@
 from .operations import run
 from .operations import redirect_log
 
-<<<<<<< HEAD
-
 __version__ = '0.5.dev0'
-=======
-__version__ = '0.4.2'
->>>>>>> 7e58a71b
 
 __all__ = [
     'environment',
