--- conflicted
+++ resolved
@@ -320,7 +320,8 @@
         with add_cwd_to_environment_pythonpath():
             with switch_to_directory(project.root_directory()):
                 starting_dir = os.getcwd()
-                A().run()
+                with self.assertRaises(subprocess.CalledProcessError):
+                    A().run()
                 self.assertEqual(os.getcwd(), starting_dir)
 
 
@@ -678,7 +679,10 @@
                 self.assertNotIn('echo "hello"', '\n'.join(script_output))
 
 
-<<<<<<< HEAD
+class DynamicProjectMainInterfaceTest(ProjectMainInterfaceTest):
+    project_class = TestDynamicProject
+
+
 class ProjectHooksTest(BaseProjectTest):
 
     def test_run_hooks(self):
@@ -716,11 +720,7 @@
                     self.assertIn(job, ran['finish'])
                     self.assertNotIn(job, ran['success'])
                     self.assertIn(job, ran['fail'])
-=======
-class DynamicProjectMainInterfaceTest(ProjectMainInterfaceTest):
-    project_class = TestDynamicProject
-
->>>>>>> 5ed924fe
+
 
 if __name__ == '__main__':
     unittest.main()