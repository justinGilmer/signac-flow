--- conflicted
+++ resolved
@@ -448,23 +448,14 @@
     def test_condition_evaluation(self):
         project = self.mock_project()
 
-<<<<<<< HEAD
-        evaluated = 0
-=======
         # Can't use the 'nonlocal' keyword with Python 2.7.
         nonlocal_ = dict(evaluated=0)
->>>>>>> 180c76c1
         state = None
 
         def make_cond(cond):
             def cond_func(job):
-<<<<<<< HEAD
-                nonlocal evaluated
-                evaluated |= cond
-=======
                 # Would prefer to use 'nonlocal' keyword, but not available for Python 2.7.
                 nonlocal_['evaluated'] |= cond
->>>>>>> 180c76c1
                 return cond & state
             return cond_func
 
@@ -501,15 +492,9 @@
                                        # are met, need to evaluate all.
                     (0b1111, 0b1111),  # All conditions met, need to evaluate all.
                 ]:
-<<<<<<< HEAD
-                evaluated = 0
-                project.run()
-                self.assertEqual(evaluated, expected_evaluation)
-=======
                 nonlocal_['evaluated'] = 0
                 project.run()
                 self.assertEqual(nonlocal_['evaluated'], expected_evaluation)
->>>>>>> 180c76c1
 
 
 class ExecutionDynamicProjectTest(ExecutionProjectTest):
