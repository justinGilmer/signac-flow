--- conflicted
+++ resolved
@@ -491,13 +491,11 @@
                     (0b1110, 0b1111),  # All pre-conditions and 1st post-condition
                                        # are met, need to evaluate all.
                     (0b1111, 0b1111),  # All conditions met, need to evaluate all.
-                ]:
+                    ]:
                 nonlocal_['evaluated'] = 0
                 project.run()
                 self.assertEqual(nonlocal_['evaluated'], expected_evaluation)
 
-<<<<<<< HEAD
-=======
 
 class BufferedExecutionProjectTest(ExecutionProjectTest):
 
@@ -506,7 +504,6 @@
         project._buffer_get_pending_operations = True
         return project
 
->>>>>>> ee0d5008
 
 class ExecutionDynamicProjectTest(ExecutionProjectTest):
     project_class = TestDynamicProject
