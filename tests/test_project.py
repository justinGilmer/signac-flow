# Copyright (c) 2018 The Regents of the University of Michigan
# All rights reserved.
# This software is licensed under the BSD 3-Clause License.
from __future__ import print_function
import unittest
import logging
import io
import uuid
import os
import sys
import inspect
import subprocess
import tempfile
from contextlib import contextmanager
from distutils.version import StrictVersion

import signac
from signac.common import six
import flow
from flow import FlowProject, cmd, with_job, directives
from flow.scheduling.base import Scheduler
from flow.scheduling.base import ClusterJob
from flow.scheduling.base import JobStatus
from flow.environment import ComputeEnvironment
from flow.util.misc import add_path_to_environment_pythonpath
from flow.util.misc import add_cwd_to_environment_pythonpath
from flow.util.misc import switch_to_directory
from flow import init

from define_test_project import TestProject
from define_test_project import TestDynamicProject

if six.PY2:
    from tempdir import TemporaryDirectory
else:
    from tempfile import TemporaryDirectory


# Need to implement context managers below while supporting
# Python versions 2.7 and 3.4. These managers are both part
# of the the standard library as of Python version 3.5.

@contextmanager
def redirect_stdout(new_target=None):
    "Temporarily redirect all output to stdout to new_target."
    if new_target is None:
        new_target = StringIO()
    old_target = sys.stdout
    try:
        sys.stdout = new_target
        yield
    finally:
        sys.stdout = old_target


@contextmanager
def redirect_stderr(new_target=None):
    "Temporarily redirect all output to stderr to new_target."
    if new_target is None:
        new_target = StringIO()
    old_target = sys.stderr
    try:
        sys.stderr = new_target
        yield
    finally:
        sys.stderr = old_target


@contextmanager
def suspend_logging():
    try:
        logging.disable(logging.WARNING)
        yield
    finally:
        logging.disable(logging.NOTSET)


class StringIO(io.StringIO):
    "PY27 compatibility layer."

    def write(self, s):
        if six.PY2:
            super(StringIO, self).write(unicode(s))  # noqa
        else:
            super(StringIO, self).write(s)


class MockScheduler(Scheduler):
    _jobs = {}  # needs to be singleton
    _scripts = {}

    @classmethod
    def jobs(cls):
        for job in cls._jobs.values():
            yield job

    @classmethod
    def submit(cls, script, _id=None, *args, **kwargs):
        if _id is None:
            for line in script:
                _id = str(line).strip()
                break
        cid = uuid.uuid4()
        cls._jobs[cid] = ClusterJob(_id, status=JobStatus.submitted)
        signac_path = os.path.dirname(os.path.dirname(os.path.abspath(signac.__file__)))
        flow_path = os.path.dirname(os.path.dirname(os.path.abspath(flow.__file__)))
        pythonpath = ':'.join(os.environ.get('PYTHONPATH', []) + [signac_path, flow_path])
        cls._scripts[cid] = 'export PYTHONPATH={}\n'.format(pythonpath) + script
        return JobStatus.submitted

    @classmethod
    def step(cls):
        "Mock pushing of jobs through the queue."
        remove = set()
        for cid, job in cls._jobs.items():
            if job._status == JobStatus.inactive:
                remove.add(cid)
            else:
                if job._status in (JobStatus.submitted, JobStatus.held):
                    job._status = JobStatus(job._status + 1)
                elif job._status == JobStatus.queued:
                    job._status = JobStatus.active
                    try:
                        with tempfile.NamedTemporaryFile() as tmpfile:
                            tmpfile.write(cls._scripts[cid].encode('utf-8'))
                            tmpfile.flush()
                            subprocess.check_call(['/bin/bash', tmpfile.name])
                    except Exception:
                        job._status = JobStatus.error
                        raise
                    else:
                        job._status = JobStatus.inactive
                else:
                    raise RuntimeError("Unable to process status '{}'.".format(job._status))
        for cid in remove:
            del cls._jobs[cid]

    @classmethod
    def reset(cls):
        cls._jobs.clear()


class MockEnvironment(ComputeEnvironment):
    scheduler_type = MockScheduler

    @classmethod
    def is_present(cls):
        return True


class BaseProjectTest(unittest.TestCase):
    project_class = signac.Project

    def setUp(self):
        self._tmp_dir = TemporaryDirectory(prefix='signac-flow_')
        self.addCleanup(self._tmp_dir.cleanup)
        self.project = self.project_class.init_project(
            name='FlowTestProject',
            root=self._tmp_dir.name)

    def mock_project(self, heterogeneous=False):
        project = self.project_class.get_project(root=self._tmp_dir.name)
        for a in range(3):
            if heterogeneous:
                project.open_job(dict(a=a)).init()   # heterogeneous
            for b in range(3):
                project.open_job(dict(a=a, b=b)).init()
        return project


@unittest.skipIf(six.PY2, 'Only check performance on Python 3')
class ProjectStatusPerformanceTest(BaseProjectTest):

    class Project(FlowProject):
        pass

    @Project.operation
    @Project.post.isfile('DOES_NOT_EXIST')
    def foo(job):
        pass

    project_class = Project

    def mock_project(self):
        project = self.project_class.get_project(root=self._tmp_dir.name)
        for i in range(1000):
            project.open_job(dict(i=i)).init()
        return project

    def test_status_performance(self):
        '''Ensure that status updates take less than 1 second for a data space of 1000 jobs'''
        import timeit

        project = self.mock_project()

        MockScheduler.reset()

        time = timeit.timeit(
            lambda: project._fetch_status(project, io.StringIO(),
<<<<<<< HEAD
                ignore_errors=False, no_parallelize=False), number=10)
=======
                                          ignore_errors=False, no_parallelize=False), number=10)
>>>>>>> 386cec4f

        self.assertTrue(time < 10)
        MockScheduler.reset()


class ProjectClassTest(BaseProjectTest):

    def test_operation_definition(self):

        class A(FlowProject):
            pass

        class B(A):
            pass

        class C(FlowProject):
            pass

        @A.operation
        def foo(job):
            pass

        @A.operation
        def bar(job):
            pass

        @B.operation
        @C.operation
        def baz(job):
            pass

        with suspend_logging():
            a = A.get_project(root=self._tmp_dir.name)
            b = B.get_project(root=self._tmp_dir.name)
            c = C.get_project(root=self._tmp_dir.name)

        self.assertEqual(len(a.operations), 2)
        self.assertEqual(len(b.operations), 3)
        self.assertEqual(len(c.operations), 1)

    def test_repeat_operation_definition(self):

        class A(FlowProject):
            pass

        with self.assertRaises(ValueError):
            @A.operation
            @A.operation
            def op1(job):
                pass

        return

    def test_repeat_operation_definition_with_inheritance(self):

        class A(FlowProject):
            pass

        class B(A):
            pass

        @A.operation
        @B.operation
        def op1(job):
            pass

        # Should raise no error
        with suspend_logging():
            A.get_project(root=self._tmp_dir.name)

        with self.assertRaises(ValueError):
            B.get_project(root=self._tmp_dir.name)

    def test_label_definition(self):

        class A(FlowProject):
            pass

        class B(A):
            pass

        class C(FlowProject):
            pass

        @A.label
        @C.label
        def label1(job):
            pass

        @B.label
        def label2(job):
            pass

        a = A.get_project(root=self._tmp_dir.name)
        b = B.get_project(root=self._tmp_dir.name)
        c = C.get_project(root=self._tmp_dir.name)

        self.assertEqual(len(a._label_functions), 1)
        self.assertEqual(len(b._label_functions), 2)
        self.assertEqual(len(c._label_functions), 1)

    def test_with_job_decorator(self):

        class A(FlowProject):
            pass

        @A.operation
        @with_job
        def test_context(job):
            self.assertEqual(os.getcwd(), job.ws)

        project = self.mock_project()
        with add_cwd_to_environment_pythonpath():
            with switch_to_directory(project.root_directory()):
                starting_dir = os.getcwd()
                with redirect_stderr():
                    A().run()
                self.assertTrue(os.getcwd(), starting_dir)

    def test_cmd_with_job_wrong_order(self):

        class A(FlowProject):
            pass

        with self.assertRaises(RuntimeError):
            @A.operation
            @cmd
            @with_job
            def test_cmd(job):
                pass

    def test_with_job_works_with_cmd(self):

        class A(FlowProject):
            pass

        @A.operation
        @with_job
        @cmd
        def test_context(job):
            return "echo 'hello' > world.txt"

        project = self.mock_project()
        with add_cwd_to_environment_pythonpath():
            with switch_to_directory(project.root_directory()):
                starting_dir = os.getcwd()
                with redirect_stderr():
                    A().run()
                self.assertEqual(os.getcwd(), starting_dir)
                for job in project:
                    self.assertTrue(os.path.isfile(job.fn("world.txt")))

    def test_with_job_error_handling(self):

        class A(FlowProject):
            pass

        @A.operation
        @with_job
        def test_context(job):
            raise Exception

        project = self.mock_project()
        with add_cwd_to_environment_pythonpath():
            with switch_to_directory(project.root_directory()):
                starting_dir = os.getcwd()
                with self.assertRaises(Exception):
                    with redirect_stderr():
                        A().run()
                self.assertEqual(os.getcwd(), starting_dir)

    def test_cmd_with_job_error_handling(self):

        class A(FlowProject):
            pass

        @A.operation
        @with_job
        @cmd
        def test_context(job):
            return "exit 1"

        project = self.mock_project()
        with add_cwd_to_environment_pythonpath():
            with switch_to_directory(project.root_directory()):
                starting_dir = os.getcwd()
                with redirect_stderr():
                    A().run()
                self.assertEqual(os.getcwd(), starting_dir)

    def test_function_in_directives(self):

        class A(FlowProject):
            pass

        @A.operation
        @directives(executable=lambda job: 'mpirun -np {} python'.format(job.doc.np))
        def test_context(job):
            return 'exit 1'

        project = A(self.mock_project().config)
        for job in project:
            job.doc.np = 3
            next_op = project.next_operation(job)
            self.assertIn('mpirun -np 3 python', next_op.cmd)
            break


class ProjectTest(BaseProjectTest):
    project_class = TestProject

    def test_instance(self):
        self.assertTrue(isinstance(self.project, FlowProject))

    def test_labels(self):
        project = self.mock_project()
        for job in project:
            labels = list(project.classify(job))
            self.assertEqual(len(labels), 2 - (job.sp.b % 2))
            self.assertTrue(all((isinstance(l, str)) for l in labels))
            self.assertIn('default_label', labels)
            self.assertNotIn('negative_default_label', labels)

    def test_next_operations(self):
        project = self.mock_project()
        even_jobs = [job for job in project if job.sp.b % 2 == 0]
        for job in project:
            for i, op in enumerate(project.next_operations(job)):
                self.assertEqual(op.job, job)
                if job in even_jobs:
                    self.assertEqual(op.name, ['op1', 'op2'][i])
                else:
                    self.assertEqual(op.name, 'op2')
            self.assertEqual(i, int(job in even_jobs))

    def test_get_job_status(self):
        project = self.mock_project()
        for job in project:
            status = project.get_job_status(job)
            self.assertEqual(status['job_id'], job.get_id())
            self.assertEqual(len(status['operations']), len(project.operations))
            for op in project.next_operations(job):
                self.assertIn(op.name, status['operations'])
                op_status = status['operations'][op.name]
                self.assertEqual(op_status['eligible'], project.operations[op.name].eligible(job))
                self.assertEqual(op_status['completed'], project.operations[op.name].complete(job))
                self.assertEqual(op_status['scheduler_status'], JobStatus.unknown)

    def test_project_status_homogeneous_schema(self):
        project = self.mock_project()
        for parameters in (None, True, ['a'], ['b'], ['a', 'b']):
            with redirect_stdout():
                with redirect_stderr():
                    project.print_status(parameters=parameters, detailed=True)

    def test_project_status_heterogeneous_schema(self):
        project = self.mock_project(heterogeneous=True)
        for parameters in (None, True, ['a'], ['b'], ['a', 'b']):
            with redirect_stdout():
                with redirect_stderr():
                    project.print_status(parameters=parameters, detailed=True)

    def test_script(self):
        project = self.mock_project()
        for job in project:
            script = project.script(project.next_operations(job))
            if job.sp.b % 2 == 0:
                self.assertIn(str(job), script)
                self.assertIn('echo "hello"', script)
                self.assertIn('exec op2', script)
            else:
                self.assertIn(str(job), script)
                self.assertNotIn('echo "hello"', script)
                self.assertIn('exec op2', script)

    def test_script_with_custom_script(self):
        project = self.mock_project()
        template_dir = project._template_dir
        os.mkdir(template_dir)
        with open(os.path.join(template_dir, 'script.sh'), 'w') as file:
            file.write("{% extends base_script %}\n")
            file.write("{% block header %}\n")
            file.write("THIS IS A CUSTOM SCRIPT!\n")
            file.write("{% endblock %}\n")
        for job in project:
            script = project.script(project.next_operations(job))
            self.assertIn("THIS IS A CUSTOM SCRIPT", script)
            if job.sp.b % 2 == 0:
                self.assertIn(str(job), script)
                self.assertIn('echo "hello"', script)
                self.assertIn('exec op2', script)
            else:
                self.assertIn(str(job), script)
                self.assertNotIn('echo "hello"', script)
                self.assertIn('exec op2', script)

    def test_init(self):
        with open(os.devnull, 'w') as out:
            for fn in init(root=self._tmp_dir.name, out=out):
                fn_ = os.path.join(self._tmp_dir.name, fn)
                self.assertTrue(os.path.isfile(fn_))


class ExecutionProjectTest(BaseProjectTest):
    project_class = TestProject
    expected_number_of_steps = 4

    def test_run(self):
        project = self.mock_project()
        output = StringIO()
        with add_cwd_to_environment_pythonpath():
            with switch_to_directory(project.root_directory()):
                with redirect_stderr(output):
                    project.run()
        output.seek(0)
        output.read()
        even_jobs = [job for job in project if job.sp.b % 2 == 0]
        for job in project:
            if job in even_jobs:
                self.assertTrue(job.isfile('world.txt'))
            else:
                self.assertFalse(job.isfile('world.txt'))

    def test_run_with_selection(self):
        project = self.mock_project()
        output = StringIO()
        with add_cwd_to_environment_pythonpath():
            with switch_to_directory(project.root_directory()):
                with redirect_stderr(output):
                    if StrictVersion(signac.__version__) < StrictVersion('0.9.4'):
                        project.run(list(project.find_jobs(dict(a=0))))
                    else:
                        project.run(project.find_jobs(dict(a=0)))
        output.seek(0)
        output.read()
        even_jobs = [job for job in project if job.sp.b % 2 == 0]
        for job in project:
            if job in even_jobs and job.sp.a == 0:
                self.assertTrue(job.isfile('world.txt'))
            else:
                self.assertFalse(job.isfile('world.txt'))

    def test_run_parallel(self):
        project = self.mock_project()
        output = StringIO()
        with add_cwd_to_environment_pythonpath():
            with switch_to_directory(project.root_directory()):
                with redirect_stderr(output):
                    project.run(np=2)
        output.seek(0)
        output.read()
        even_jobs = [job for job in project if job.sp.b % 2 == 0]
        for job in project:
            if job in even_jobs:
                self.assertTrue(job.isfile('world.txt'))
            else:
                self.assertFalse(job.isfile('world.txt'))

    def test_submit_operations(self):
        MockScheduler.reset()
        project = self.mock_project()
        operations = []
        for job in project:
            operations.extend(project.next_operations(job))
        self.assertEqual(len(list(MockScheduler.jobs())), 0)
        cluster_job_id = project._store_bundled(operations)
        with redirect_stderr(StringIO()):
            project.submit_operations(_id=cluster_job_id, operations=operations)
        self.assertEqual(len(list(MockScheduler.jobs())), 1)

    def test_submit(self):
        MockScheduler.reset()
        project = self.mock_project()
        self.assertEqual(len(list(MockScheduler.jobs())), 0)
        with redirect_stderr(StringIO()):
            project.submit()
        even_jobs = [job for job in project if job.sp.b % 2 == 0]
        num_jobs_submitted = len(project) + len(even_jobs)
        self.assertEqual(len(list(MockScheduler.jobs())), num_jobs_submitted)
        MockScheduler.reset()

    def test_submit_bad_names_argument(self):
        MockScheduler.reset()
        project = self.mock_project()
        self.assertEqual(len(list(MockScheduler.jobs())), 0)
        with self.assertRaises(ValueError):
            project.submit(names='foo')
        project.submit(names=['foo'])

    def test_submit_limited(self):
        MockScheduler.reset()
        project = self.mock_project()
        self.assertEqual(len(list(MockScheduler.jobs())), 0)
        with redirect_stderr(StringIO()):
            project.submit(num=1)
        self.assertEqual(len(list(MockScheduler.jobs())), 1)
        with redirect_stderr(StringIO()):
            project.submit(num=1)
        self.assertEqual(len(list(MockScheduler.jobs())), 2)

    def test_resubmit(self):
        MockScheduler.reset()
        project = self.mock_project()
        even_jobs = [job for job in project if job.sp.b % 2 == 0]
        num_jobs_submitted = len(project) + len(even_jobs)
        self.assertEqual(len(list(MockScheduler.jobs())), 0)
        with redirect_stderr(StringIO()):
            # Initial submission
            project.submit()
            self.assertEqual(len(list(MockScheduler.jobs())), num_jobs_submitted)

            # Resubmit a bunch of times:
            for i in range(1, self.expected_number_of_steps + 3):
                MockScheduler.step()
                project.submit()
                if len(list(MockScheduler.jobs())) == 0:
                    break    # break when there are no jobs left

        # Check that the actually required number of steps is equal to the expected number:
        self.assertEqual(i, self.expected_number_of_steps)

    def test_bundles(self):
        MockScheduler.reset()
        project = self.mock_project()
        self.assertEqual(len(list(MockScheduler.jobs())), 0)
        with redirect_stderr(StringIO()):
            project.submit(bundle_size=2, num=2)
            self.assertEqual(len(list(MockScheduler.jobs())), 1)
            project.submit(bundle_size=2, num=4)
            self.assertEqual(len(list(MockScheduler.jobs())), 3)
            MockScheduler.reset()
            project._fetch_scheduler_status(file=StringIO())
            project.submit(bundle_size=0)
            self.assertEqual(len(list(MockScheduler.jobs())), 1)

    def test_submit_status(self):
        MockScheduler.reset()
        project = self.mock_project()
        even_jobs = [job for job in project if job.sp.b % 2 == 0]
        num_jobs_submitted = len(project) + len(even_jobs)
        for job in project:
            if job not in even_jobs:
                continue
            list(project.classify(job))
            self.assertEqual(project.next_operation(job).name, 'op1')
            self.assertEqual(project.next_operation(job).job, job)
        with redirect_stderr(StringIO()):
            project.submit()
        self.assertEqual(len(list(MockScheduler.jobs())), num_jobs_submitted)

        for job in project:
            next_op = project.next_operation(job)
            self.assertIsNotNone(next_op)
            self.assertEqual(next_op.get_status(), JobStatus.submitted)

        MockScheduler.step()
        MockScheduler.step()
        project._fetch_scheduler_status(file=StringIO())

        for job in project:
            next_op = project.next_operation(job)
            self.assertIsNotNone(next_op)
            self.assertEqual(next_op.get_status(), JobStatus.queued)

        MockScheduler.step()
        project._fetch_scheduler_status(file=StringIO())
        for job in project:
            job_status = project.get_job_status(job)
            for op in ('op1', 'op2'):
                self.assertIn(
                    job_status['operations'][op]['scheduler_status'],
                    (JobStatus.unknown, JobStatus.inactive))

    @unittest.skipIf(six.PY2, 'logger output not caught for Python 2.7')
    def test_submit_operations_bad_directive(self):
        MockScheduler.reset()
        project = self.mock_project()
        operations = []
        for job in project:
            operations.extend(project.next_operations(job))
        self.assertEqual(len(list(MockScheduler.jobs())), 0)
        cluster_job_id = project._store_bundled(operations)
        stderr = StringIO()
        with redirect_stderr(stderr):
            project.submit_operations(_id=cluster_job_id, operations=operations)
        self.assertEqual(len(list(MockScheduler.jobs())), 1)
        self.assertIn('Some of the keys provided as part of the directives were not '
                      'used by the template script, including: bad_directive\n',
                      stderr.getvalue())

    def test_condition_evaluation(self):
        project = self.mock_project()

        # Can't use the 'nonlocal' keyword with Python 2.7.
        nonlocal_ = dict(evaluated=0)
        state = None

        def make_cond(cond):
            def cond_func(job):
                # Would prefer to use 'nonlocal' keyword, but not available for Python 2.7.
                nonlocal_['evaluated'] |= cond
                return cond & state
            return cond_func

        class Project(FlowProject):
            pass

        @Project.operation
        @Project.pre(make_cond(0b1000))
        @Project.pre(make_cond(0b0100))
        @Project.post(make_cond(0b0010))
        @Project.post(make_cond(0b0001))
        def op1(job):
            pass

        project = Project(project.config)
        self.assertTrue(len(project))
        with redirect_stderr(StringIO()):
            for state, expected_evaluation in [
                    (0b0000, 0b1000),  # First pre-condition is not met
                    (0b0001, 0b1000),  # means only the first pre-cond.
                    (0b0010, 0b1000),  # should be evaluated.
                    (0b0011, 0b1000),
                    (0b0100, 0b1000),
                    (0b0101, 0b1000),
                    (0b0110, 0b1000),
                    (0b0111, 0b1000),
                    (0b1000, 0b1100),  # The first, but not the second
                    (0b1001, 0b1100),  # pre-condition is met, need to evaluate
                    (0b1010, 0b1100),  # both pre-conditions, but not post-conditions.
                    (0b1011, 0b1100),
                    (0b1100, 0b1110),  # Both pre-conditions met, evaluate
                    (0b1101, 0b1110),  # first post-condition.
                    (0b1110, 0b1111),  # All pre-conditions and 1st post-condition
                                       # are met, need to evaluate all.
                    (0b1111, 0b1111),  # All conditions met, need to evaluate all.
            ]:
                nonlocal_['evaluated'] = 0
                project.run()
                self.assertEqual(nonlocal_['evaluated'], expected_evaluation)


class BufferedExecutionProjectTest(ExecutionProjectTest):

    def mock_project(self):
        project = super(BufferedExecutionProjectTest, self).mock_project()
        project._use_buffered_mode = True
        return project


class ExecutionDynamicProjectTest(ExecutionProjectTest):
    project_class = TestDynamicProject
    expected_number_of_steps = 10


class BufferedExecutionDynamicProjectTest(BufferedExecutionProjectTest,
                                          ExecutionDynamicProjectTest):
    pass


class ProjectMainInterfaceTest(BaseProjectTest):
    project_class = TestProject

    def switch_to_cwd(self):
        os.chdir(self.cwd)

    def setUp(self):
        super(ProjectMainInterfaceTest, self).setUp()
        self.project = self.mock_project()
        self.cwd = os.getcwd()
        self.addCleanup(self.switch_to_cwd)
        os.chdir(self._tmp_dir.name)

    def call_subcmd(self, subcmd):
        # Determine path to project module and construct command.
        fn_script = inspect.getsourcefile(type(self.project))
        _cmd = 'python {} {}'.format(fn_script, subcmd)

        try:
            with add_path_to_environment_pythonpath(os.path.abspath(self.cwd)):
                with switch_to_directory(self.project.root_directory()):
                    if six.PY2:
                        with open(os.devnull, 'w') as devnull:
                            return subprocess.check_output(_cmd.split(), stderr=devnull)
                    else:
                        return subprocess.check_output(_cmd.split(), stderr=subprocess.DEVNULL)
        except subprocess.CalledProcessError as error:
            print(error, file=sys.stderr)
            print(error.output, file=sys.stderr)
            raise

    def test_main_help(self):
        # This unit test mainly checks if the test setup works properly.
        self.call_subcmd('--help')

    def test_main_exec(self):
        self.assertTrue(len(self.project))
        for job in self.project:
            self.assertFalse(job.doc.get('test', False))
        self.call_subcmd('exec op2')
        for job in self.project:
            self.assertTrue(job.doc.get('test', False))

    def test_main_run(self):
        self.assertTrue(len(self.project))
        for job in self.project:
            self.assertFalse(job.isfile('world.txt'))
        self.call_subcmd('run -o op1')
        even_jobs = [job for job in self.project if job.sp.b % 2 == 0]
        for job in self.project:
            if job in even_jobs:
                self.assertTrue(job.isfile('world.txt'))
            else:
                self.assertFalse(job.isfile('world.txt'))

    def test_main_next(self):
        self.assertTrue(len(self.project))
        jobids = set(self.call_subcmd('next op1').decode().split())
        even_jobs = [job.get_id() for job in self.project if job.sp.b % 2 == 0]
        self.assertEqual(jobids, set(even_jobs))

    def test_main_status(self):
        self.assertTrue(len(self.project))
        status_output = self.call_subcmd('--debug status --detailed').decode('utf-8').splitlines()
        lines = iter(status_output)
        for line in lines:
            for job in self.project:
                if job.get_id() in line:
                    for op in self.project.next_operations(job):
                        self.assertIn(op.name, line)
                        try:
                            line = next(lines)
                        except StopIteration:
                            continue

    def test_main_script(self):
        self.assertTrue(len(self.project))
        even_jobs = [job for job in self.project if job.sp.b % 2 == 0]
        for job in self.project:
            script_output = self.call_subcmd('script -j {}'.format(job)).decode().splitlines()
            self.assertIn(job.get_id(), '\n'.join(script_output))
            if job in even_jobs:
                self.assertIn('echo "hello"', '\n'.join(script_output))
            else:
                self.assertNotIn('echo "hello"', '\n'.join(script_output))


class DynamicProjectMainInterfaceTest(ProjectMainInterfaceTest):
    project_class = TestDynamicProject


if __name__ == '__main__':
    unittest.main()<|MERGE_RESOLUTION|>--- conflicted
+++ resolved
@@ -197,11 +197,7 @@
 
         time = timeit.timeit(
             lambda: project._fetch_status(project, io.StringIO(),
-<<<<<<< HEAD
-                ignore_errors=False, no_parallelize=False), number=10)
-=======
                                           ignore_errors=False, no_parallelize=False), number=10)
->>>>>>> 386cec4f
 
         self.assertTrue(time < 10)
         MockScheduler.reset()
